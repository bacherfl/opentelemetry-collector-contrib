// Copyright The OpenTelemetry Authors
// SPDX-License-Identifier: Apache-2.0

package prometheusreceiver // import "github.com/open-telemetry/opentelemetry-collector-contrib/receiver/prometheusreceiver"

import (
	"context"
	"errors"
	"fmt"
	"reflect"
	"regexp"
	"sync"
	"time"
	"unsafe"

	"github.com/go-kit/log"
	"github.com/prometheus/client_golang/prometheus"
	commonconfig "github.com/prometheus/common/config"
	promconfig "github.com/prometheus/prometheus/config"
	"github.com/prometheus/prometheus/discovery"
	"github.com/prometheus/prometheus/scrape"
	"go.opentelemetry.io/collector/component"
	"go.opentelemetry.io/collector/component/componentstatus"
	"go.opentelemetry.io/collector/consumer"
	"go.opentelemetry.io/collector/receiver"
	"go.uber.org/zap"

	"github.com/open-telemetry/opentelemetry-collector-contrib/receiver/prometheusreceiver/internal"
	"github.com/open-telemetry/opentelemetry-collector-contrib/receiver/prometheusreceiver/targetallocator"
)

const (
	defaultGCInterval = 2 * time.Minute
	gcIntervalDelta   = 1 * time.Minute
)

// pReceiver is the type that provides Prometheus scraper/receiver functionality.
type pReceiver struct {
	cfg            *Config
	consumer       consumer.Metrics
	cancelFunc     context.CancelFunc
	configLoaded   chan struct{}
	loadConfigOnce sync.Once

	settings               receiver.Settings
	scrapeManager          *scrape.Manager
	discoveryManager       *discovery.Manager
	targetAllocatorManager *targetallocator.Manager
	registerer             prometheus.Registerer
	unregisterMetrics      func()
	skipOffsetting         bool // for testing only
}

// New creates a new prometheus.Receiver reference.
func newPrometheusReceiver(set receiver.Settings, cfg *Config, next consumer.Metrics) *pReceiver {
	baseCfg := promconfig.Config(*cfg.PrometheusConfig)
	pr := &pReceiver{
		cfg:          cfg,
		consumer:     next,
		settings:     set,
		configLoaded: make(chan struct{}),
		registerer: prometheus.WrapRegistererWith(
			prometheus.Labels{"receiver": set.ID.String()},
			prometheus.DefaultRegisterer),
		targetAllocatorManager: targetallocator.NewManager(
			set,
			cfg.TargetAllocator,
			&baseCfg,
			enableNativeHistogramsGate.IsEnabled(),
		),
	}
	return pr
}

// Start is the method that starts Prometheus scraping. It
// is controlled by having previously defined a Configuration using perhaps New.
func (r *pReceiver) Start(ctx context.Context, host component.Host) error {
	discoveryCtx, cancel := context.WithCancel(context.Background())
	r.cancelFunc = cancel

	logger := internal.NewZapToGokitLogAdapter(r.settings.Logger)

	err := r.initPrometheusComponents(discoveryCtx, logger, host)
	if err != nil {
		r.settings.Logger.Error("Failed to initPrometheusComponents Prometheus components", zap.Error(err))
		return err
	}

	err = r.targetAllocatorManager.Start(ctx, host, r.scrapeManager, r.discoveryManager)
	if err != nil {
		return err
	}

	r.loadConfigOnce.Do(func() {
		close(r.configLoaded)
	})

	return nil
}

<<<<<<< HEAD
func (r *pReceiver) startTargetAllocator(allocConf *TargetAllocator, baseCfg *PromConfig) error {
	r.settings.Logger.Info("Starting target allocator discovery")
	// immediately sync jobs, not waiting for the first tick
	savedHash, err := r.syncTargetAllocator(uint64(0), allocConf, baseCfg)
	if err != nil {
		return err
	}
	go func() {
		targetAllocatorIntervalTicker := time.NewTicker(allocConf.Interval)
		for {
			select {
			case <-targetAllocatorIntervalTicker.C:
				hash, newErr := r.syncTargetAllocator(savedHash, allocConf, baseCfg)
				if newErr != nil {
					r.settings.Logger.Error(newErr.Error())
					continue
				}
				savedHash = hash
			case <-r.targetAllocatorStop:
				targetAllocatorIntervalTicker.Stop()
				r.settings.Logger.Info("Stopping target allocator")
				return
			}
		}
	}()
	return nil
}

// Calculate a hash for a scrape config map.
// This is done by marshaling to YAML because it's the most straightforward and doesn't run into problems with unexported fields.
func getScrapeConfigHash(jobToScrapeConfig map[string]*config.ScrapeConfig) (uint64, error) {
	var err error
	hash := fnv.New64()
	yamlEncoder := yaml.NewEncoder(hash)

	jobKeys := make([]string, 0, len(jobToScrapeConfig))
	for jobName := range jobToScrapeConfig {
		jobKeys = append(jobKeys, jobName)
	}
	sort.Strings(jobKeys)

	for _, jobName := range jobKeys {
		_, err = hash.Write([]byte(jobName))
		if err != nil {
			return 0, err
		}
		err = yamlEncoder.Encode(jobToScrapeConfig[jobName])
		if err != nil {
			return 0, err
		}
	}
	yamlEncoder.Close()
	return hash.Sum64(), err
}

// ConvertTLSVersion converts a string TLS version to the corresponding config.TLSVersion value in prometheus common.
func convertTLSVersion(version string) (commonconfig.TLSVersion, error) {
	normalizedVersion := "TLS" + strings.ReplaceAll(version, ".", "")

	if tlsVersion, exists := commonconfig.TLSVersions[normalizedVersion]; exists {
		return tlsVersion, nil
	}
	return 0, fmt.Errorf("unsupported TLS version: %s", version)
}

// configureSDHTTPClientConfig configures the http client for the service discovery manager
// based on the provided TargetAllocator configuration.
func configureSDHTTPClientConfigFromTA(httpSD *promHTTP.SDConfig, allocConf *TargetAllocator) error {
	httpSD.HTTPClientConfig.FollowRedirects = false

	httpSD.HTTPClientConfig.TLSConfig = commonconfig.TLSConfig{
		InsecureSkipVerify: allocConf.TLSSetting.InsecureSkipVerify,
		ServerName:         allocConf.TLSSetting.ServerName,
		CAFile:             allocConf.TLSSetting.CAFile,
		CertFile:           allocConf.TLSSetting.CertFile,
		KeyFile:            allocConf.TLSSetting.KeyFile,
	}

	if allocConf.TLSSetting.CAPem != "" {
		decodedCA, err := base64.StdEncoding.DecodeString(string(allocConf.TLSSetting.CAPem))
		if err != nil {
			return fmt.Errorf("failed to decode CA: %w", err)
		}
		httpSD.HTTPClientConfig.TLSConfig.CA = string(decodedCA)
	}

	if allocConf.TLSSetting.CertPem != "" {
		decodedCert, err := base64.StdEncoding.DecodeString(string(allocConf.TLSSetting.CertPem))
		if err != nil {
			return fmt.Errorf("failed to decode Cert: %w", err)
		}
		httpSD.HTTPClientConfig.TLSConfig.Cert = string(decodedCert)
	}

	if allocConf.TLSSetting.KeyPem != "" {
		decodedKey, err := base64.StdEncoding.DecodeString(string(allocConf.TLSSetting.KeyPem))
		if err != nil {
			return fmt.Errorf("failed to decode Key: %w", err)
		}
		httpSD.HTTPClientConfig.TLSConfig.Key = commonconfig.Secret(decodedKey)
	}

	if allocConf.TLSSetting.MinVersion != "" {
		minVersion, err := convertTLSVersion(allocConf.TLSSetting.MinVersion)
		if err != nil {
			return err
		}
		httpSD.HTTPClientConfig.TLSConfig.MinVersion = minVersion
	}

	if allocConf.TLSSetting.MaxVersion != "" {
		maxVersion, err := convertTLSVersion(allocConf.TLSSetting.MaxVersion)
		if err != nil {
			return err
		}
		httpSD.HTTPClientConfig.TLSConfig.MaxVersion = maxVersion
	}

	if allocConf.ProxyURL != "" {
		proxyURL, err := url.Parse(allocConf.ProxyURL)
		if err != nil {
			return err
		}
		httpSD.HTTPClientConfig.ProxyURL = commonconfig.URL{URL: proxyURL}
	}

	return nil
}

// syncTargetAllocator request jobs from targetAllocator and update underlying receiver, if the response does not match the provided compareHash.
// baseDiscoveryCfg can be used to provide additional ScrapeConfigs which will be added to the retrieved jobs.
func (r *pReceiver) syncTargetAllocator(compareHash uint64, allocConf *TargetAllocator, baseCfg *PromConfig) (uint64, error) {
	r.settings.Logger.Debug("Syncing target allocator jobs")
	scrapeConfigsResponse, err := r.getScrapeConfigsResponse(allocConf.Endpoint)
	if err != nil {
		r.settings.Logger.Error("Failed to retrieve job list", zap.Error(err))
		return 0, err
	}

	hash, err := getScrapeConfigHash(scrapeConfigsResponse)
	if err != nil {
		r.settings.Logger.Error("Failed to hash job list", zap.Error(err))
		return 0, err
	}
	if hash == compareHash {
		// no update needed
		return hash, nil
	}

	// Clear out the current configurations
	baseCfg.ScrapeConfigs = []*config.ScrapeConfig{}

	for jobName, scrapeConfig := range scrapeConfigsResponse {
		var httpSD promHTTP.SDConfig
		if allocConf.HTTPSDConfig == nil {
			httpSD = promHTTP.SDConfig{
				RefreshInterval: model.Duration(30 * time.Second),
			}
		} else {
			httpSD = promHTTP.SDConfig(*allocConf.HTTPSDConfig)
		}
		escapedJob := url.QueryEscape(jobName)
		httpSD.URL = fmt.Sprintf("%s/jobs/%s/targets?collector_id=%s", allocConf.Endpoint, escapedJob, allocConf.CollectorID)

		err = configureSDHTTPClientConfigFromTA(&httpSD, allocConf)
		if err != nil {
			r.settings.Logger.Error("Failed to configure http client config", zap.Error(err))
			return 0, err
		}

		scrapeConfig.ServiceDiscoveryConfigs = discovery.Configs{
			&httpSD,
		}

		if allocConf.HTTPScrapeConfig != nil {
			scrapeConfig.HTTPClientConfig = commonconfig.HTTPClientConfig(*allocConf.HTTPScrapeConfig)
		}

		baseCfg.ScrapeConfigs = append(baseCfg.ScrapeConfigs, scrapeConfig)
	}

	err = r.applyCfg(baseCfg)
	if err != nil {
		r.settings.Logger.Error("Failed to apply new scrape configuration", zap.Error(err))
		return 0, err
	}

	return hash, nil
}

// instantiateShard inserts the SHARD environment variable in the returned configuration
func (r *pReceiver) instantiateShard(body []byte) []byte {
	shard, ok := os.LookupEnv("SHARD")
	if !ok {
		shard = "0"
	}
	return bytes.ReplaceAll(body, []byte("$(SHARD)"), []byte(shard))
}

func (r *pReceiver) getScrapeConfigsResponse(baseURL string) (map[string]*config.ScrapeConfig, error) {
	scrapeConfigsURL := fmt.Sprintf("%s/scrape_configs", baseURL)
	_, err := url.Parse(scrapeConfigsURL) // check if valid
	if err != nil {
		return nil, err
	}

	resp, err := r.httpClient.Get(scrapeConfigsURL)
	if err != nil {
		return nil, err
	}

	body, err := io.ReadAll(resp.Body)
	if err != nil {
		return nil, err
	}

	jobToScrapeConfig := map[string]*config.ScrapeConfig{}
	envReplacedBody := r.instantiateShard(body)
	err = yaml.Unmarshal(envReplacedBody, &jobToScrapeConfig)
	if err != nil {
		return nil, err
	}
	err = resp.Body.Close()
	if err != nil {
		return nil, err
	}
	return jobToScrapeConfig, nil
}

func (r *pReceiver) applyCfg(cfg *PromConfig) error {
	scrapeConfigs, err := (*config.Config)(cfg).GetScrapeConfigs()
	if err != nil {
		return fmt.Errorf("could not get scrape configs: %w", err)
	}

	if !enableNativeHistogramsGate.IsEnabled() {
		// Enforce scraping classic histograms to avoid dropping them.
		for _, scrapeConfig := range scrapeConfigs {
			scrapeConfig.ScrapeClassicHistograms = true
		}
	}

	if err := r.scrapeManager.ApplyConfig((*config.Config)(cfg)); err != nil {
		return err
	}

	discoveryCfg := make(map[string]discovery.Configs)

	for _, scrapeConfig := range scrapeConfigs {
		discoveryCfg[scrapeConfig.JobName] = scrapeConfig.ServiceDiscoveryConfigs
		r.settings.Logger.Info("Scrape job added", zap.String("jobName", scrapeConfig.JobName))
	}
	return r.discoveryManager.ApplyConfig(discoveryCfg)
}

=======
>>>>>>> 5cc01364
func (r *pReceiver) initPrometheusComponents(ctx context.Context, logger log.Logger, host component.Host) error {
	// Some SD mechanisms use the "refresh" package, which has its own metrics.
	refreshSdMetrics := discovery.NewRefreshMetrics(r.registerer)

	// Register the metrics specific for each SD mechanism, and the ones for the refresh package.
	sdMetrics, err := discovery.RegisterSDMetrics(r.registerer, refreshSdMetrics)
	if err != nil {
		return fmt.Errorf("failed to register service discovery metrics: %w", err)
	}
	r.discoveryManager = discovery.NewManager(ctx, logger, r.registerer, sdMetrics)
	if r.discoveryManager == nil {
		// NewManager can sometimes return nil if it encountered an error, but
		// the error message is logged separately.
		return fmt.Errorf("failed to create discovery manager")
	}

	go func() {
		r.settings.Logger.Info("Starting discovery manager")
		if err = r.discoveryManager.Run(); err != nil && !errors.Is(err, context.Canceled) {
			r.settings.Logger.Error("Discovery manager failed", zap.Error(err))
			componentstatus.ReportStatus(host, componentstatus.NewFatalErrorEvent(err))
		}
	}()

	var startTimeMetricRegex *regexp.Regexp
	if r.cfg.StartTimeMetricRegex != "" {
		startTimeMetricRegex, err = regexp.Compile(r.cfg.StartTimeMetricRegex)
		if err != nil {
			return err
		}
	}

	store, err := internal.NewAppendable(
		r.consumer,
		r.settings,
		gcInterval(r.cfg.PrometheusConfig),
		r.cfg.UseStartTimeMetric,
		startTimeMetricRegex,
		useCreatedMetricGate.IsEnabled(),
		enableNativeHistogramsGate.IsEnabled(),
		r.cfg.PrometheusConfig.GlobalConfig.ExternalLabels,
		r.cfg.TrimMetricSuffixes,
	)
	if err != nil {
		return err
	}

	opts := &scrape.Options{
		PassMetadataInContext: true,
		ExtraMetrics:          r.cfg.ReportExtraScrapeMetrics,
		HTTPClientOptions: []commonconfig.HTTPClientOption{
			commonconfig.WithUserAgent(r.settings.BuildInfo.Command + "/" + r.settings.BuildInfo.Version),
		},
	}

	if enableNativeHistogramsGate.IsEnabled() {
		opts.EnableNativeHistogramsIngestion = true
	}

	// for testing only
	if r.skipOffsetting {
		optsValue := reflect.ValueOf(opts).Elem()
		field := optsValue.FieldByName("skipOffsetting")
		reflect.NewAt(field.Type(), unsafe.Pointer(field.UnsafeAddr())).
			Elem().
			Set(reflect.ValueOf(true))
	}

	scrapeManager, err := scrape.NewManager(opts, logger, store, r.registerer)
	if err != nil {
		return err
	}
	r.scrapeManager = scrapeManager

	r.unregisterMetrics = func() {
		refreshSdMetrics.Unregister()
		for _, sdMetric := range sdMetrics {
			sdMetric.Unregister()
		}
		r.discoveryManager.UnregisterMetrics()
		r.scrapeManager.UnregisterMetrics()
	}

	go func() {
		// The scrape manager needs to wait for the configuration to be loaded before beginning
		<-r.configLoaded
		r.settings.Logger.Info("Starting scrape manager")
		if err := r.scrapeManager.Run(r.discoveryManager.SyncCh()); err != nil {
			r.settings.Logger.Error("Scrape manager failed", zap.Error(err))
			componentstatus.ReportStatus(host, componentstatus.NewFatalErrorEvent(err))
		}
	}()
	return nil
}

// gcInterval returns the longest scrape interval used by a scrape config,
// plus a delta to prevent race conditions.
// This ensures jobs are not garbage collected between scrapes.
func gcInterval(cfg *PromConfig) time.Duration {
	gcInterval := defaultGCInterval
	if time.Duration(cfg.GlobalConfig.ScrapeInterval)+gcIntervalDelta > gcInterval {
		gcInterval = time.Duration(cfg.GlobalConfig.ScrapeInterval) + gcIntervalDelta
	}
	for _, scrapeConfig := range cfg.ScrapeConfigs {
		if time.Duration(scrapeConfig.ScrapeInterval)+gcIntervalDelta > gcInterval {
			gcInterval = time.Duration(scrapeConfig.ScrapeInterval) + gcIntervalDelta
		}
	}
	return gcInterval
}

// Shutdown stops and cancels the underlying Prometheus scrapers.
func (r *pReceiver) Shutdown(context.Context) error {
	if r.cancelFunc != nil {
		r.cancelFunc()
	}
	if r.scrapeManager != nil {
		r.scrapeManager.Stop()
	}
	if r.targetAllocatorManager != nil {
		r.targetAllocatorManager.Shutdown()
	}
	if r.unregisterMetrics != nil {
		r.unregisterMetrics()
	}
	return nil
}<|MERGE_RESOLUTION|>--- conflicted
+++ resolved
@@ -98,264 +98,6 @@
 	return nil
 }
 
-<<<<<<< HEAD
-func (r *pReceiver) startTargetAllocator(allocConf *TargetAllocator, baseCfg *PromConfig) error {
-	r.settings.Logger.Info("Starting target allocator discovery")
-	// immediately sync jobs, not waiting for the first tick
-	savedHash, err := r.syncTargetAllocator(uint64(0), allocConf, baseCfg)
-	if err != nil {
-		return err
-	}
-	go func() {
-		targetAllocatorIntervalTicker := time.NewTicker(allocConf.Interval)
-		for {
-			select {
-			case <-targetAllocatorIntervalTicker.C:
-				hash, newErr := r.syncTargetAllocator(savedHash, allocConf, baseCfg)
-				if newErr != nil {
-					r.settings.Logger.Error(newErr.Error())
-					continue
-				}
-				savedHash = hash
-			case <-r.targetAllocatorStop:
-				targetAllocatorIntervalTicker.Stop()
-				r.settings.Logger.Info("Stopping target allocator")
-				return
-			}
-		}
-	}()
-	return nil
-}
-
-// Calculate a hash for a scrape config map.
-// This is done by marshaling to YAML because it's the most straightforward and doesn't run into problems with unexported fields.
-func getScrapeConfigHash(jobToScrapeConfig map[string]*config.ScrapeConfig) (uint64, error) {
-	var err error
-	hash := fnv.New64()
-	yamlEncoder := yaml.NewEncoder(hash)
-
-	jobKeys := make([]string, 0, len(jobToScrapeConfig))
-	for jobName := range jobToScrapeConfig {
-		jobKeys = append(jobKeys, jobName)
-	}
-	sort.Strings(jobKeys)
-
-	for _, jobName := range jobKeys {
-		_, err = hash.Write([]byte(jobName))
-		if err != nil {
-			return 0, err
-		}
-		err = yamlEncoder.Encode(jobToScrapeConfig[jobName])
-		if err != nil {
-			return 0, err
-		}
-	}
-	yamlEncoder.Close()
-	return hash.Sum64(), err
-}
-
-// ConvertTLSVersion converts a string TLS version to the corresponding config.TLSVersion value in prometheus common.
-func convertTLSVersion(version string) (commonconfig.TLSVersion, error) {
-	normalizedVersion := "TLS" + strings.ReplaceAll(version, ".", "")
-
-	if tlsVersion, exists := commonconfig.TLSVersions[normalizedVersion]; exists {
-		return tlsVersion, nil
-	}
-	return 0, fmt.Errorf("unsupported TLS version: %s", version)
-}
-
-// configureSDHTTPClientConfig configures the http client for the service discovery manager
-// based on the provided TargetAllocator configuration.
-func configureSDHTTPClientConfigFromTA(httpSD *promHTTP.SDConfig, allocConf *TargetAllocator) error {
-	httpSD.HTTPClientConfig.FollowRedirects = false
-
-	httpSD.HTTPClientConfig.TLSConfig = commonconfig.TLSConfig{
-		InsecureSkipVerify: allocConf.TLSSetting.InsecureSkipVerify,
-		ServerName:         allocConf.TLSSetting.ServerName,
-		CAFile:             allocConf.TLSSetting.CAFile,
-		CertFile:           allocConf.TLSSetting.CertFile,
-		KeyFile:            allocConf.TLSSetting.KeyFile,
-	}
-
-	if allocConf.TLSSetting.CAPem != "" {
-		decodedCA, err := base64.StdEncoding.DecodeString(string(allocConf.TLSSetting.CAPem))
-		if err != nil {
-			return fmt.Errorf("failed to decode CA: %w", err)
-		}
-		httpSD.HTTPClientConfig.TLSConfig.CA = string(decodedCA)
-	}
-
-	if allocConf.TLSSetting.CertPem != "" {
-		decodedCert, err := base64.StdEncoding.DecodeString(string(allocConf.TLSSetting.CertPem))
-		if err != nil {
-			return fmt.Errorf("failed to decode Cert: %w", err)
-		}
-		httpSD.HTTPClientConfig.TLSConfig.Cert = string(decodedCert)
-	}
-
-	if allocConf.TLSSetting.KeyPem != "" {
-		decodedKey, err := base64.StdEncoding.DecodeString(string(allocConf.TLSSetting.KeyPem))
-		if err != nil {
-			return fmt.Errorf("failed to decode Key: %w", err)
-		}
-		httpSD.HTTPClientConfig.TLSConfig.Key = commonconfig.Secret(decodedKey)
-	}
-
-	if allocConf.TLSSetting.MinVersion != "" {
-		minVersion, err := convertTLSVersion(allocConf.TLSSetting.MinVersion)
-		if err != nil {
-			return err
-		}
-		httpSD.HTTPClientConfig.TLSConfig.MinVersion = minVersion
-	}
-
-	if allocConf.TLSSetting.MaxVersion != "" {
-		maxVersion, err := convertTLSVersion(allocConf.TLSSetting.MaxVersion)
-		if err != nil {
-			return err
-		}
-		httpSD.HTTPClientConfig.TLSConfig.MaxVersion = maxVersion
-	}
-
-	if allocConf.ProxyURL != "" {
-		proxyURL, err := url.Parse(allocConf.ProxyURL)
-		if err != nil {
-			return err
-		}
-		httpSD.HTTPClientConfig.ProxyURL = commonconfig.URL{URL: proxyURL}
-	}
-
-	return nil
-}
-
-// syncTargetAllocator request jobs from targetAllocator and update underlying receiver, if the response does not match the provided compareHash.
-// baseDiscoveryCfg can be used to provide additional ScrapeConfigs which will be added to the retrieved jobs.
-func (r *pReceiver) syncTargetAllocator(compareHash uint64, allocConf *TargetAllocator, baseCfg *PromConfig) (uint64, error) {
-	r.settings.Logger.Debug("Syncing target allocator jobs")
-	scrapeConfigsResponse, err := r.getScrapeConfigsResponse(allocConf.Endpoint)
-	if err != nil {
-		r.settings.Logger.Error("Failed to retrieve job list", zap.Error(err))
-		return 0, err
-	}
-
-	hash, err := getScrapeConfigHash(scrapeConfigsResponse)
-	if err != nil {
-		r.settings.Logger.Error("Failed to hash job list", zap.Error(err))
-		return 0, err
-	}
-	if hash == compareHash {
-		// no update needed
-		return hash, nil
-	}
-
-	// Clear out the current configurations
-	baseCfg.ScrapeConfigs = []*config.ScrapeConfig{}
-
-	for jobName, scrapeConfig := range scrapeConfigsResponse {
-		var httpSD promHTTP.SDConfig
-		if allocConf.HTTPSDConfig == nil {
-			httpSD = promHTTP.SDConfig{
-				RefreshInterval: model.Duration(30 * time.Second),
-			}
-		} else {
-			httpSD = promHTTP.SDConfig(*allocConf.HTTPSDConfig)
-		}
-		escapedJob := url.QueryEscape(jobName)
-		httpSD.URL = fmt.Sprintf("%s/jobs/%s/targets?collector_id=%s", allocConf.Endpoint, escapedJob, allocConf.CollectorID)
-
-		err = configureSDHTTPClientConfigFromTA(&httpSD, allocConf)
-		if err != nil {
-			r.settings.Logger.Error("Failed to configure http client config", zap.Error(err))
-			return 0, err
-		}
-
-		scrapeConfig.ServiceDiscoveryConfigs = discovery.Configs{
-			&httpSD,
-		}
-
-		if allocConf.HTTPScrapeConfig != nil {
-			scrapeConfig.HTTPClientConfig = commonconfig.HTTPClientConfig(*allocConf.HTTPScrapeConfig)
-		}
-
-		baseCfg.ScrapeConfigs = append(baseCfg.ScrapeConfigs, scrapeConfig)
-	}
-
-	err = r.applyCfg(baseCfg)
-	if err != nil {
-		r.settings.Logger.Error("Failed to apply new scrape configuration", zap.Error(err))
-		return 0, err
-	}
-
-	return hash, nil
-}
-
-// instantiateShard inserts the SHARD environment variable in the returned configuration
-func (r *pReceiver) instantiateShard(body []byte) []byte {
-	shard, ok := os.LookupEnv("SHARD")
-	if !ok {
-		shard = "0"
-	}
-	return bytes.ReplaceAll(body, []byte("$(SHARD)"), []byte(shard))
-}
-
-func (r *pReceiver) getScrapeConfigsResponse(baseURL string) (map[string]*config.ScrapeConfig, error) {
-	scrapeConfigsURL := fmt.Sprintf("%s/scrape_configs", baseURL)
-	_, err := url.Parse(scrapeConfigsURL) // check if valid
-	if err != nil {
-		return nil, err
-	}
-
-	resp, err := r.httpClient.Get(scrapeConfigsURL)
-	if err != nil {
-		return nil, err
-	}
-
-	body, err := io.ReadAll(resp.Body)
-	if err != nil {
-		return nil, err
-	}
-
-	jobToScrapeConfig := map[string]*config.ScrapeConfig{}
-	envReplacedBody := r.instantiateShard(body)
-	err = yaml.Unmarshal(envReplacedBody, &jobToScrapeConfig)
-	if err != nil {
-		return nil, err
-	}
-	err = resp.Body.Close()
-	if err != nil {
-		return nil, err
-	}
-	return jobToScrapeConfig, nil
-}
-
-func (r *pReceiver) applyCfg(cfg *PromConfig) error {
-	scrapeConfigs, err := (*config.Config)(cfg).GetScrapeConfigs()
-	if err != nil {
-		return fmt.Errorf("could not get scrape configs: %w", err)
-	}
-
-	if !enableNativeHistogramsGate.IsEnabled() {
-		// Enforce scraping classic histograms to avoid dropping them.
-		for _, scrapeConfig := range scrapeConfigs {
-			scrapeConfig.ScrapeClassicHistograms = true
-		}
-	}
-
-	if err := r.scrapeManager.ApplyConfig((*config.Config)(cfg)); err != nil {
-		return err
-	}
-
-	discoveryCfg := make(map[string]discovery.Configs)
-
-	for _, scrapeConfig := range scrapeConfigs {
-		discoveryCfg[scrapeConfig.JobName] = scrapeConfig.ServiceDiscoveryConfigs
-		r.settings.Logger.Info("Scrape job added", zap.String("jobName", scrapeConfig.JobName))
-	}
-	return r.discoveryManager.ApplyConfig(discoveryCfg)
-}
-
-=======
->>>>>>> 5cc01364
 func (r *pReceiver) initPrometheusComponents(ctx context.Context, logger log.Logger, host component.Host) error {
 	// Some SD mechanisms use the "refresh" package, which has its own metrics.
 	refreshSdMetrics := discovery.NewRefreshMetrics(r.registerer)
